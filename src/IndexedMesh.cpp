/*
    Copyright © 2010, 2011, 2012 Vladimír Vondruš <mosra@centrum.cz>

    This file is part of Magnum.

    Magnum is free software: you can redistribute it and/or modify
    it under the terms of the GNU Lesser General Public License version 3
    only, as published by the Free Software Foundation.

    Magnum is distributed in the hope that it will be useful,
    but WITHOUT ANY WARRANTY; without even the implied warranty of
    MERCHANTABILITY or FITNESS FOR A PARTICULAR PURPOSE. See the
    GNU Lesser General Public License version 3 for more details.
*/

#include "IndexedMesh.h"

#include <cassert>

using namespace std;
using namespace Corrade::Utility;

namespace Magnum {

void IndexedMesh::draw() {
    bind();

    /* Finalize the mesh, if it is not already */
    finalize();

<<<<<<< HEAD
    /* Enable vertex arrays for all attributes */
    for(set<GLuint>::const_iterator it = attributes().begin(); it != attributes().end(); ++it)
        glEnableVertexAttribArray(*it);

    /* Bind attributes to vertex buffers */
    for(map<Buffer*, pair<bool, vector<Attribute> > >::const_iterator it = buffers().begin(); it != buffers().end(); ++it) {
        /* Bind buffer */
        it->first->bind();

        /* Bind all attributes to this buffer */
        for(vector<Attribute>::const_iterator ait = it->second.second.begin(); ait != it->second.second.end(); ++ait)
            if(TypeInfo::isIntegral(ait->type))
                glVertexAttribIPointer(ait->attribute, ait->size, castToUnderlyingType(ait->type), ait->stride, ait->pointer);
            else glVertexAttribPointer(ait->attribute, ait->size, castToUnderlyingType(ait->type), GL_FALSE, ait->stride, ait->pointer);
    }

    /* Bind index array, draw the elements and unbind */
    _indexBuffer.bind();
=======
>>>>>>> ed74f579
    /** @todo Start at given index */
    glDrawElements(castToUnderlyingType(primitive()), _indexCount, castToUnderlyingType(_indexType), nullptr);

    unbind();
}

void IndexedMesh::finalize() {
    if(isFinalized()) return;

    if(!_indexCount) {
        Error() << "IndexedMesh: the mesh has zero index count!";
        assert(0);
    }

    /* Finalize attribute positions */
    Mesh::finalize();

    /* Bind index buffer */
    _indexBuffer.bind();
}

}<|MERGE_RESOLUTION|>--- conflicted
+++ resolved
@@ -28,27 +28,6 @@
     /* Finalize the mesh, if it is not already */
     finalize();
 
-<<<<<<< HEAD
-    /* Enable vertex arrays for all attributes */
-    for(set<GLuint>::const_iterator it = attributes().begin(); it != attributes().end(); ++it)
-        glEnableVertexAttribArray(*it);
-
-    /* Bind attributes to vertex buffers */
-    for(map<Buffer*, pair<bool, vector<Attribute> > >::const_iterator it = buffers().begin(); it != buffers().end(); ++it) {
-        /* Bind buffer */
-        it->first->bind();
-
-        /* Bind all attributes to this buffer */
-        for(vector<Attribute>::const_iterator ait = it->second.second.begin(); ait != it->second.second.end(); ++ait)
-            if(TypeInfo::isIntegral(ait->type))
-                glVertexAttribIPointer(ait->attribute, ait->size, castToUnderlyingType(ait->type), ait->stride, ait->pointer);
-            else glVertexAttribPointer(ait->attribute, ait->size, castToUnderlyingType(ait->type), GL_FALSE, ait->stride, ait->pointer);
-    }
-
-    /* Bind index array, draw the elements and unbind */
-    _indexBuffer.bind();
-=======
->>>>>>> ed74f579
     /** @todo Start at given index */
     glDrawElements(castToUnderlyingType(primitive()), _indexCount, castToUnderlyingType(_indexType), nullptr);
 
