--- conflicted
+++ resolved
@@ -48,17 +48,11 @@
 /** @brief 4x4 floating-point matrix */
 typedef Math::Matrix4<GLfloat> Matrix4;
 
-<<<<<<< HEAD
 /* Copying useful literal operators from Math namespace */
 using Math::operator "" _deg;
 using Math::operator "" _degf;
 using Math::operator "" _rad;
 using Math::operator "" _radf;
-=======
-/* Copying angle converters from Math namespace */
-using Math::deg;
-using Math::rad;
->>>>>>> d8943b89
 
 }
 
