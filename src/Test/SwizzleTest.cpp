/*
    This file is part of Magnum.

    Copyright © 2010, 2011, 2012, 2013 Vladimír Vondruš <mosra@centrum.cz>

    Permission is hereby granted, free of charge, to any person obtaining a
    copy of this software and associated documentation files (the "Software"),
    to deal in the Software without restriction, including without limitation
    the rights to use, copy, modify, merge, publish, distribute, sublicense,
    and/or sell copies of the Software, and to permit persons to whom the
    Software is furnished to do so, subject to the following conditions:

    The above copyright notice and this permission notice shall be included
    in all copies or substantial portions of the Software.

    THE SOFTWARE IS PROVIDED "AS IS", WITHOUT WARRANTY OF ANY KIND, EXPRESS OR
    IMPLIED, INCLUDING BUT NOT LIMITED TO THE WARRANTIES OF MERCHANTABILITY,
    FITNESS FOR A PARTICULAR PURPOSE AND NONINFRINGEMENT. IN NO EVENT SHALL
    THE AUTHORS OR COPYRIGHT HOLDERS BE LIABLE FOR ANY CLAIM, DAMAGES OR OTHER
    LIABILITY, WHETHER IN AN ACTION OF CONTRACT, TORT OR OTHERWISE, ARISING
    FROM, OUT OF OR IN CONNECTION WITH THE SOFTWARE OR THE USE OR OTHER
    DEALINGS IN THE SOFTWARE.
*/

#include <TestSuite/Tester.h>

#include "Swizzle.h"

namespace Magnum { namespace Test {

class SwizzleTest: public TestSuite::Tester {
    public:
        SwizzleTest();

        void rgba();
        void type();
        void defaultType();
};

SwizzleTest::SwizzleTest() {
    addTests({&SwizzleTest::rgba,
              &SwizzleTest::type,
              &SwizzleTest::defaultType});
}

void SwizzleTest::rgba() {
    constexpr auto a = swizzle<'b', 'r', 'a', 'g'>(Vector4i(2, 4, 5, 7));
    CORRADE_COMPARE(a, Vector4i(5, 2, 7, 4));
}

void SwizzleTest::type() {
    constexpr Vector4i orig;
    constexpr Color3 origColor3;
    constexpr BasicColor4<UnsignedByte> origColor4;

    /* decltype(a) is not const because a is not constexpr under GCC <= 4.5 */
    #ifdef CORRADE_GCC45_COMPATIBILITY
    #define const
    #endif

    constexpr auto a = swizzle<'y', 'a'>(orig);
    CORRADE_VERIFY((std::is_same<decltype(a), const Vector2i>::value));

    constexpr auto b = swizzle<'y', 'z', 'a'>(orig);
    CORRADE_VERIFY((std::is_same<decltype(b), const Vector3i>::value));

    constexpr auto c = swizzle<'y', 'a', 'y', 'x'>(orig);
    CORRADE_VERIFY((std::is_same<decltype(c), const Vector4i>::value));

    constexpr auto d = swizzle<'y', 'z', 'r'>(origColor3);
    CORRADE_VERIFY((std::is_same<decltype(d), const Color3>::value));

    constexpr auto e = swizzle<'y', 'z', 'a'>(origColor4);
    CORRADE_VERIFY((std::is_same<decltype(e), const BasicColor3<UnsignedByte>>::value));

    constexpr auto f = swizzle<'y', 'z', 'y', 'x'>(origColor3);
    CORRADE_VERIFY((std::is_same<decltype(f), const Color4>::value));

    constexpr auto g = swizzle<'y', 'a', 'y', 'x'>(origColor4);
<<<<<<< HEAD
    CORRADE_VERIFY((std::is_same<decltype(g), const Color4<UnsignedByte>>::value));

    #ifdef CORRADE_GCC45_COMPATIBILITY
    #undef const
    #endif
=======
    CORRADE_VERIFY((std::is_same<decltype(g), const BasicColor4<UnsignedByte>>::value));
>>>>>>> c3de32e5
}

void SwizzleTest::defaultType() {
    constexpr Vector4i orig(1, 2, 3, 4);

    constexpr auto a = swizzle<'b'>(orig);
    CORRADE_COMPARE(a, (Math::Vector<1, Int>(3)));

    constexpr auto b = swizzle<'b', 'r', 'a', 'g', 'z', 'y', 'x'>(orig);
    CORRADE_COMPARE(b, (Math::Vector<7, Int>(3, 1, 4, 2, 3, 2, 1)));
}

}}

CORRADE_TEST_MAIN(Magnum::Test::SwizzleTest)<|MERGE_RESOLUTION|>--- conflicted
+++ resolved
@@ -77,15 +77,11 @@
     CORRADE_VERIFY((std::is_same<decltype(f), const Color4>::value));
 
     constexpr auto g = swizzle<'y', 'a', 'y', 'x'>(origColor4);
-<<<<<<< HEAD
-    CORRADE_VERIFY((std::is_same<decltype(g), const Color4<UnsignedByte>>::value));
+    CORRADE_VERIFY((std::is_same<decltype(g), const BasicColor4<UnsignedByte>>::value));
 
     #ifdef CORRADE_GCC45_COMPATIBILITY
     #undef const
     #endif
-=======
-    CORRADE_VERIFY((std::is_same<decltype(g), const BasicColor4<UnsignedByte>>::value));
->>>>>>> c3de32e5
 }
 
 void SwizzleTest::defaultType() {
