/*
    Copyright © 2010, 2011, 2012 Vladimír Vondruš <mosra@centrum.cz>

    This file is part of Magnum.

    Magnum is free software: you can redistribute it and/or modify
    it under the terms of the GNU Lesser General Public License version 3
    only, as published by the Free Software Foundation.

    Magnum is distributed in the hope that it will be useful,
    but WITHOUT ANY WARRANTY; without even the implied warranty of
    MERCHANTABILITY or FITNESS FOR A PARTICULAR PURPOSE. See the
    GNU Lesser General Public License version 3 for more details.
*/

#include "CameraTest.h"

#include <QtTest/QTest>

#include "Camera.h"
#include "Scene.h"

QTEST_APPLESS_MAIN(Magnum::Test::CameraTest)

namespace Magnum { namespace Test {

void CameraTest::orthographic() {
    Camera camera;
    camera.setOrthographic(5, 1, 9);

    GLfloat a[] = {
        0.4f,   0,      0,          0,
        0,      0.4f,   0,          0,
        0,      0,      -0.25f,    0,
        0,      0,      -1.25f,     1
    };

    QVERIFY(camera.projectionMatrix() == a);
}

void CameraTest::perspective() {
    Camera camera;
<<<<<<< HEAD
    camera.setPerspective(27_degf, 32.0f, 100);
=======
    camera.setPerspective(deg(27.0f), 32.0f, 100);
>>>>>>> d8943b89

    GLfloat a[] = {
        4.1652994f, 0,          0,           0,
        0,          4.1652994f, 0,           0,
        0,          0,         -1.9411764f, -1,
        0,          0,         -94.1176452f, 0
    };

    QVERIFY(camera.projectionMatrix() == Matrix4(a));
}

}}<|MERGE_RESOLUTION|>--- conflicted
+++ resolved
@@ -40,11 +40,7 @@
 
 void CameraTest::perspective() {
     Camera camera;
-<<<<<<< HEAD
     camera.setPerspective(27_degf, 32.0f, 100);
-=======
-    camera.setPerspective(deg(27.0f), 32.0f, 100);
->>>>>>> d8943b89
 
     GLfloat a[] = {
         4.1652994f, 0,          0,           0,
