/*
    This file is part of Magnum.

    Copyright © 2010, 2011, 2012, 2013 Vladimír Vondruš <mosra@centrum.cz>

    Permission is hereby granted, free of charge, to any person obtaining a
    copy of this software and associated documentation files (the "Software"),
    to deal in the Software without restriction, including without limitation
    the rights to use, copy, modify, merge, publish, distribute, sublicense,
    and/or sell copies of the Software, and to permit persons to whom the
    Software is furnished to do so, subject to the following conditions:

    The above copyright notice and this permission notice shall be included
    in all copies or substantial portions of the Software.

    THE SOFTWARE IS PROVIDED "AS IS", WITHOUT WARRANTY OF ANY KIND, EXPRESS OR
    IMPLIED, INCLUDING BUT NOT LIMITED TO THE WARRANTIES OF MERCHANTABILITY,
    FITNESS FOR A PARTICULAR PURPOSE AND NONINFRINGEMENT. IN NO EVENT SHALL
    THE AUTHORS OR COPYRIGHT HOLDERS BE LIABLE FOR ANY CLAIM, DAMAGES OR OTHER
    LIABILITY, WHETHER IN AN ACTION OF CONTRACT, TORT OR OTHERWISE, ARISING
    FROM, OUT OF OR IN CONNECTION WITH THE SOFTWARE OR THE USE OR OTHER
    DEALINGS IN THE SOFTWARE.
*/

#include "WindowlessNaClApplication.h"

#include <ppapi/cpp/graphics_3d.h>
#include <ppapi/cpp/completion_callback.h>
#include <Utility/Assert.h>
#include <Utility/NaClStreamBuffer.h>

#include "Context.h"

namespace Magnum { namespace Platform {

struct WindowlessNaClApplication::ConsoleDebugOutput {
    explicit ConsoleDebugOutput(pp::Instance* instance);

    Utility::NaClConsoleStreamBuffer debugBuffer, warningBuffer, errorBuffer;
    std::ostream debugOutput, warningOutput, errorOutput;
};

WindowlessNaClApplication::ConsoleDebugOutput::ConsoleDebugOutput(pp::Instance* instance): debugBuffer(instance, Utility::NaClConsoleStreamBuffer::LogLevel::Log), warningBuffer(instance, Utility::NaClConsoleStreamBuffer::LogLevel::Warning), errorBuffer(instance, Utility::NaClConsoleStreamBuffer::LogLevel::Error), debugOutput(&debugBuffer), warningOutput(&warningBuffer), errorOutput(&errorBuffer) {
    /* Inform about this change on standard output */
    Debug() << "Platform::WindowlessNaClApplication: redirecting Debug, Warning and Error output to JavaScript console";

    Debug::setOutput(&debugOutput);
    Warning::setOutput(&warningOutput);
    Error::setOutput(&errorOutput);
}

/** @todo Delegating constructor when support for GCC 4.6 is dropped */

WindowlessNaClApplication::WindowlessNaClApplication(const Arguments& arguments, const Configuration& configuration): Instance(arguments), Graphics3DClient(this), graphics(nullptr), c(nullptr) {
    debugOutput = new ConsoleDebugOutput(this);
    createContext(configuration);
}

#ifndef DOXYGEN_GENERATING_OUTPUT
WindowlessNaClApplication::WindowlessNaClApplication(const Arguments& arguments): Instance(arguments), Graphics3DClient(this), c(nullptr) {
    debugOutput = new ConsoleDebugOutput(this);
<<<<<<< HEAD
    /* GCC 4.5 can't handle {} here (wtf) */
    createContext(Configuration());
=======
    createContext();
>>>>>>> a9fe6358
}
#endif

#ifndef CORRADE_GCC45_COMPATIBILITY
WindowlessNaClApplication::WindowlessNaClApplication(const Arguments& arguments, std::nullptr_t)
#else
WindowlessNaClApplication::WindowlessNaClApplication(const Arguments& arguments, void*)
#endif
    : Instance(arguments), Graphics3DClient(this), graphics(nullptr), c(nullptr)
{
    debugOutput = new ConsoleDebugOutput(this);
}

void WindowlessNaClApplication::createContext() { createContext({}); }

void WindowlessNaClApplication::createContext(const Configuration& configuration) {
    if(!tryCreateContext(configuration)) std::exit(1);
}

bool WindowlessNaClApplication::tryCreateContext(const Configuration&) {
    CORRADE_ASSERT(!c, "Platform::WindowlessNaClApplication::tryCreateContext(): context already created", false);

    const std::int32_t attributes[] = {
        PP_GRAPHICS3DATTRIB_ALPHA_SIZE, 8,
        PP_GRAPHICS3DATTRIB_DEPTH_SIZE, 24,
        PP_GRAPHICS3DATTRIB_STENCIL_SIZE, 8,
        PP_GRAPHICS3DATTRIB_WIDTH, 1,
        PP_GRAPHICS3DATTRIB_HEIGHT, 1,
        PP_GRAPHICS3DATTRIB_NONE
    };

    graphics = new pp::Graphics3D(this, attributes);
    if(graphics->is_null()) {
        Error() << "Platform::WindowlessNaClApplication::tryCreateContext(): cannot create context";
        delete graphics;
        graphics = nullptr;
        return false;
    }
    if(!BindGraphics(*graphics)) {
        Error() << "Platform::WindowlessNaClApplication::tryCreateContext(): cannot bind graphics";
        delete graphics;
        graphics = nullptr;
        return false;
    }

    glSetCurrentContextPPAPI(graphics->pp_resource());

    c = new Context;
    return true;
}

WindowlessNaClApplication::~WindowlessNaClApplication() {
    delete c;
    delete graphics;
    delete debugOutput;
}

bool WindowlessNaClApplication::Init(uint32_t , const char* , const char*) {
    return exec() == 0;
}

void WindowlessNaClApplication::Graphics3DContextLost() {
    CORRADE_ASSERT(false, "NaClApplication: context unexpectedly lost", );
}

}}<|MERGE_RESOLUTION|>--- conflicted
+++ resolved
@@ -59,12 +59,7 @@
 #ifndef DOXYGEN_GENERATING_OUTPUT
 WindowlessNaClApplication::WindowlessNaClApplication(const Arguments& arguments): Instance(arguments), Graphics3DClient(this), c(nullptr) {
     debugOutput = new ConsoleDebugOutput(this);
-<<<<<<< HEAD
-    /* GCC 4.5 can't handle {} here (wtf) */
-    createContext(Configuration());
-=======
     createContext();
->>>>>>> a9fe6358
 }
 #endif
 
