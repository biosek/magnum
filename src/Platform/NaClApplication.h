--- conflicted
+++ resolved
@@ -158,12 +158,8 @@
         explicit NaClApplication(const Arguments& arguments);
         #endif
 
-<<<<<<< HEAD
-        /** @copydoc GlutApplication::GlutApplication(const Arguments&, std::nullptr_t) */
+        /** @copydoc Sdl2Application::Sdl2Application(const Arguments&, std::nullptr_t) */
         #ifndef CORRADE_GCC45_COMPATIBILITY
-=======
-        /** @copydoc Sdl2Application::Sdl2Application(const Arguments&, std::nullptr_t) */
->>>>>>> a9fe6358
         explicit NaClApplication(const Arguments& arguments, std::nullptr_t);
         #else
         explicit NaClApplication(const Arguments& arguments, void*);
