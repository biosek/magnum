#ifndef Magnum_Platform_GlxApplication_h
#define Magnum_Platform_GlxApplication_h
/*
    This file is part of Magnum.

    Copyright © 2010, 2011, 2012, 2013 Vladimír Vondruš <mosra@centrum.cz>

    Permission is hereby granted, free of charge, to any person obtaining a
    copy of this software and associated documentation files (the "Software"),
    to deal in the Software without restriction, including without limitation
    the rights to use, copy, modify, merge, publish, distribute, sublicense,
    and/or sell copies of the Software, and to permit persons to whom the
    Software is furnished to do so, subject to the following conditions:

    The above copyright notice and this permission notice shall be included
    in all copies or substantial portions of the Software.

    THE SOFTWARE IS PROVIDED "AS IS", WITHOUT WARRANTY OF ANY KIND, EXPRESS OR
    IMPLIED, INCLUDING BUT NOT LIMITED TO THE WARRANTIES OF MERCHANTABILITY,
    FITNESS FOR A PARTICULAR PURPOSE AND NONINFRINGEMENT. IN NO EVENT SHALL
    THE AUTHORS OR COPYRIGHT HOLDERS BE LIABLE FOR ANY CLAIM, DAMAGES OR OTHER
    LIABILITY, WHETHER IN AN ACTION OF CONTRACT, TORT OR OTHERWISE, ARISING
    FROM, OUT OF OR IN CONNECTION WITH THE SOFTWARE OR THE USE OR OTHER
    DEALINGS IN THE SOFTWARE.
*/

/** @file
 * @brief Class @ref Magnum::Platform::GlxApplication
 */

#include "Platform/AbstractXApplication.h"

namespace Magnum { namespace Platform {

/**
@brief GLX application

Application using pure X11 and GLX. Supports keyboard and mouse handling.

This application library is available on desktop OpenGL and
@ref MAGNUM_TARGET_DESKTOP_GLES "OpenGL ES emulation on desktop" on Linux. It
depends on **X11** library and is built if `WITH_GLXAPPLICATION` is enabled in
CMake. To use it, you need to request `%GlxApplication` component in CMake, add
`${MAGNUM_GLXAPPLICATION_INCLUDE_DIRS}` to include path and link to
`${MAGNUM_GLXAPPLICATION_LIBRARIES}`. If no other application is requested, you
can also use generic `${MAGNUM_APPLICATION_INCLUDE_DIRS}` and
`${MAGNUM_APPLICATION_LIBRARIES}` aliases to simplify porting. See
@ref building, @ref cmake and @ref platform for more information.

@section GlxApplication-usage Usage

You need to implement at least @ref drawEvent() and @ref viewportEvent() to be
able to draw on the screen. The subclass can be then used directly in `main()`
-- see convenience macro @ref MAGNUM_GLXAPPLICATION_MAIN().
@code
class MyApplication: public Platform::GlxApplication {
    // implement required methods...
};
MAGNUM_GLXAPPLICATION_MAIN(MyApplication)
@endcode

If no other application header is included, this class is also aliased to
`Platform::Application` and the macro is aliased to `MAGNUM_APPLICATION_MAIN()`
to simplify porting.
*/
class GlxApplication: public AbstractXApplication {
    public:
        /** @copydoc GlutApplication::GlutApplication(const Arguments&, const Configuration&) */
        explicit GlxApplication(const Arguments& arguments, const Configuration& configuration = Configuration());

        /** @copydoc GlutApplication::GlutApplication(const Arguments&, std::nullptr_t) */
<<<<<<< HEAD
        #ifndef CORRADE_GCC45_COMPATIBILITY
        explicit GlxApplication(const Arguments& arguments, std::nullptr_t)
        #else
        explicit GlxApplication(const Arguments& arguments, void*)
        #endif
            : AbstractXApplication(new GlxContextHandler, arguments, nullptr) {}
=======
        explicit GlxApplication(const Arguments& arguments, std::nullptr_t);
>>>>>>> 18a50f78

    protected:
        /* Nobody will need to have (and delete) GlxApplication*, thus this is
           faster than public pure virtual destructor */
        ~GlxApplication() = default;
};

/** @hideinitializer
@brief Entry point for GLX-based applications
@param className Class name

Can be used with GlxApplication subclasses as equivalent to the following code
to achieve better portability, see @ref portability-applications for more
information.
@code
int main(int argc, char** argv) {
    className app({argc, argv});
    return app.exec();
}
@endcode
When no other application header is included this macro is also aliased to
`MAGNUM_APPLICATION_MAIN()`.
*/
#define MAGNUM_GLXAPPLICATION_MAIN(className)                               \
    int main(int argc, char** argv) {                                       \
        className app({argc, argv});                                        \
        return app.exec();                                                  \
    }

#ifndef DOXYGEN_GENERATING_OUTPUT
#ifndef MAGNUM_APPLICATION_MAIN
typedef GlxApplication Application;
#define MAGNUM_APPLICATION_MAIN(className) MAGNUM_GLXAPPLICATION_MAIN(className)
#else
#undef MAGNUM_APPLICATION_MAIN
#endif
#endif

}}

#endif<|MERGE_RESOLUTION|>--- conflicted
+++ resolved
@@ -69,16 +69,11 @@
         explicit GlxApplication(const Arguments& arguments, const Configuration& configuration = Configuration());
 
         /** @copydoc GlutApplication::GlutApplication(const Arguments&, std::nullptr_t) */
-<<<<<<< HEAD
         #ifndef CORRADE_GCC45_COMPATIBILITY
-        explicit GlxApplication(const Arguments& arguments, std::nullptr_t)
+        explicit GlxApplication(const Arguments& arguments, std::nullptr_t);
         #else
-        explicit GlxApplication(const Arguments& arguments, void*)
+        explicit GlxApplication(const Arguments& arguments, void*);
         #endif
-            : AbstractXApplication(new GlxContextHandler, arguments, nullptr) {}
-=======
-        explicit GlxApplication(const Arguments& arguments, std::nullptr_t);
->>>>>>> 18a50f78
 
     protected:
         /* Nobody will need to have (and delete) GlxApplication*, thus this is
