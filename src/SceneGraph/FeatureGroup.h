--- conflicted
+++ resolved
@@ -59,14 +59,8 @@
          * Removes all features belogning to this group, but not deletes them.
          */
         inline virtual ~FeatureGroup() {
-<<<<<<< HEAD
-            for(auto it = features.begin(); it != features.end(); ++it) {
+            for(auto it = features.begin(); it != features.end(); ++it)
                 (*it)->_group = nullptr;
-                delete *it;
-            }
-=======
-            for(auto i: features) i->_group = nullptr;
->>>>>>> 8b7c21ce
         }
 
         /** @brief Whether the group is empty */
