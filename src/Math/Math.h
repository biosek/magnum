--- conflicted
+++ resolved
@@ -58,13 +58,8 @@
 /**
  * @brief Angle in degrees
  *
-<<<<<<< HEAD
  * Literal to make angle entering less error-prone. Converts the value to
- * radians at compile time. For example @c 180_deg is converted to @c 3.14.
-=======
- * Function to make angle entering less error-prone. Converts the value to
- * radians at compile time. For example `deg(180.0f)` is converted to `3.14f`.
->>>>>>> 8b9b161c
+ * radians at compile time. For example `180_deg` is converted to `3.14`.
  */
 inline constexpr double operator "" _deg(long double value) { return value*PI/180; }
 
