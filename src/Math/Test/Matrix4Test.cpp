/*
    Copyright © 2010, 2011, 2012 Vladimír Vondruš <mosra@centrum.cz>

    This file is part of Magnum.

    Magnum is free software: you can redistribute it and/or modify
    it under the terms of the GNU Lesser General Public License version 3
    only, as published by the Free Software Foundation.

    Magnum is distributed in the hope that it will be useful,
    but WITHOUT ANY WARRANTY; without even the implied warranty of
    MERCHANTABILITY or FITNESS FOR A PARTICULAR PURPOSE. See the
    GNU Lesser General Public License version 3 for more details.
*/

#include "Matrix4Test.h"

#include <sstream>
#include <QtTest/QTest>

#include "Matrix4.h"
#include "Math.h"

QTEST_APPLESS_MAIN(Magnum::Math::Test::Matrix4Test)

using namespace std;
using namespace Corrade::Utility;

namespace Magnum { namespace Math { namespace Test {

typedef Math::Matrix4<float> Matrix4;

void Matrix4Test::translation() {
    float matrix[] = {
        1.0f, 0.0f, 0.0f, 0.0f,
        0.0f, 1.0f, 0.0f, 0.0f,
        0.0f, 0.0f, 1.0f, 0.0f,
        3.0f, 1.0f, 2.0f, 1.0f
    };

    QVERIFY(Matrix4::translation(3.0f, 1.0f, 2.0f) == Matrix4(matrix));
}

void Matrix4Test::scaling() {
    float matrix[] = {
        3.0f, 0.0f, 0.0f, 0.0f,
        0.0f, 1.5f, 0.0f, 0.0f,
        0.0f, 0.0f, 2.0f, 0.0f,
        0.0f, 0.0f, 0.0f, 1.0f
    };

    QVERIFY(Matrix4::scaling(3.0f, 1.5f, 2.0f) == Matrix4(matrix));
}

void Matrix4Test::rotation() {
    float matrix[] = {
        0.35612214f,  -0.80181062f, 0.47987163f,  0.0f,
        0.47987163f,  0.59757638f,  0.6423595f,  0.0f,
        -0.80181062f, 0.0015183985f, 0.59757638f,  0.0f,
        0.0f,       0.0f,       0.0f,       1.0f
    };

<<<<<<< HEAD
    QVERIFY(Matrix4::rotation(-74_degf, -1.0f, 2.0f, 2.0f) == Matrix4(matrix));
=======
    QVERIFY(Matrix4::rotation(deg(-74.0f), -1.0f, 2.0f, 2.0f) == Matrix4(matrix));
>>>>>>> d8943b89
}

void Matrix4Test::debug() {
    float m[] = {
        3, 5, 8, 4,
        4, 4, 7, 3,
        7, -1, 8, 0,
        9, 4, 5, 9
    };

    ostringstream o;
    Debug(&o) << Matrix4(m);
    QCOMPARE(QString::fromStdString(o.str()), QString("Matrix(3, 4, 7, 9,\n"
                                                      "       5, 4, -1, 4,\n"
                                                      "       8, 7, 8, 5,\n"
                                                      "       4, 3, 0, 9)\n"));
}

}}}<|MERGE_RESOLUTION|>--- conflicted
+++ resolved
@@ -60,11 +60,7 @@
         0.0f,       0.0f,       0.0f,       1.0f
     };
 
-<<<<<<< HEAD
     QVERIFY(Matrix4::rotation(-74_degf, -1.0f, 2.0f, 2.0f) == Matrix4(matrix));
-=======
-    QVERIFY(Matrix4::rotation(deg(-74.0f), -1.0f, 2.0f, 2.0f) == Matrix4(matrix));
->>>>>>> d8943b89
 }
 
 void Matrix4Test::debug() {
