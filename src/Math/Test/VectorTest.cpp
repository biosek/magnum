--- conflicted
+++ resolved
@@ -118,14 +118,7 @@
 }
 
 void VectorTest::angle() {
-<<<<<<< HEAD
-    float a[] = { 2.0f, 3.0f, 4.0f };
-    float b[] = { 1.0f, -2.0f, 3.0f };
-
-    QCOMPARE(Vector3::angle(a, b), 1.16251_radf);
-=======
-    QCOMPARE(Vector3::angle({2.0f, 3.0f, 4.0f}, {1.0f, -2.0f, 3.0f}), rad(1.16251f));
->>>>>>> 8b9b161c
+    QCOMPARE(Vector3::angle({2.0f, 3.0f, 4.0f}, {1.0f, -2.0f, 3.0f}), 1.16251_radf);
 }
 
 void VectorTest::negative() {
