--- conflicted
+++ resolved
@@ -37,21 +37,11 @@
             return *reinterpret_cast<const Matrix3<T>*>(data);
         }
 
-<<<<<<< HEAD
-        /** @copydoc Matrix::Matrix(bool) */
-        inline constexpr explicit Matrix3(bool identity = true): Matrix<T, 3>{
-=======
-        /** @copydoc Matrix::from(const Vector<T, size>&, const U&...) */
-        template<class ...U> inline constexpr static Matrix3<T> from(const Vector<T, 3>& first, const U&... next) {
-            return Matrix<T, 3>::from(first, next...);
-        }
-
         /** @copydoc Matrix::Matrix(ZeroType) */
         inline constexpr explicit Matrix3(typename Matrix<T, 3>::ZeroType): Matrix<T, 3>(Matrix<T, 3>::Zero) {}
 
         /** @copydoc Matrix::Matrix(IdentityType) */
         inline constexpr explicit Matrix3(typename Matrix<T, 3>::IdentityType = Matrix<T, 3>::Identity): Matrix<T, 3>{
->>>>>>> 4f1c7ccf
             /** @todo Make this in Matrix itself, after it will be constexpr */
             1.0f, 0.0f, 0.0f,
             0.0f, 1.0f, 0.0f,
