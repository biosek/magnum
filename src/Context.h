--- conflicted
+++ resolved
@@ -299,12 +299,8 @@
          *
          * @see supportedVersion(), MAGNUM_ASSERT_VERSION_SUPPORTED()
          */
-<<<<<<< HEAD
-        inline bool isVersionSupported(Version version) const {
+        bool isVersionSupported(Version version) const {
             #ifndef CORRADE_GCC44_COMPATIBILITY
-=======
-        bool isVersionSupported(Version version) const {
->>>>>>> b9a72bd3
             return _version >= version;
             #else
             return static_cast<GLint>(_version) >= static_cast<GLint>(version);
