--- conflicted
+++ resolved
@@ -67,9 +67,6 @@
     enable_testing()
 endif()
 
-<<<<<<< HEAD
-set(CMAKE_MODULE_PATH ${CMAKE_MODULE_PATH} "${CMAKE_SOURCE_DIR}/modules/")
-
 if(${CMAKE_MAJOR_VERSION}.${CMAKE_MINOR_VERSION}.${CMAKE_PATCH_VERSION} VERSION_LESS 2.8.8)
     set(CMAKE_NO_OBJECT_TARGET 1)
     message(WARNING "CMake version < 2.8.8 is used, compilation with tests enabled will take a lot more time.")
@@ -78,8 +75,6 @@
     set(CMAKE_MODULE_PATH ${CMAKE_MODULE_PATH} "${Magnum_SOURCE_DIR}/modules-compatibility/")
 endif()
 
-=======
->>>>>>> 9a8ec588
 # If targeting NaCl or Emscripten, set explicit OpenGL ES 2.0 support
 if(CORRADE_TARGET_NACL OR CORRADE_TARGET_EMSCRIPTEN)
     set(TARGET_GLES 1)
