--- conflicted
+++ resolved
@@ -19,17 +19,14 @@
 # hidden visibility by default.
 #
 # Features of found Corrade library are exposed in these variables:
+#  CORRADE_GCC44_COMPATIBILITY  - Defined if compiled with compatibility
+#   mode for GCC 4.4
+#  CORRADE_GCC45_COMPATIBILITY  - Defined if compiled with compatibility
+#   mode for GCC 4.5
 #  CORRADE_GCC46_COMPATIBILITY  - Defined if compiled with compatibility
 #   mode for GCC 4.6
-<<<<<<< HEAD
-#  CORRADE_GCC45_COMPATIBILITY  - Defined if compiled with compatibility
-#   mode for GCC 4.5
-#  CORRADE_GCC44_COMPATIBILITY  - Defined if compiled with compatibility
-#   mode for GCC 4.4
-=======
 #  CORRADE_GCC47_COMPATIBILITY  - Defined if compiled with compatibility
 #   mode for GCC 4.7
->>>>>>> 9a8ec588
 #  CORRADE_BUILD_STATIC         - Defined if compiled as static libraries
 #  CORRADE_TARGET_NACL          - Defined if compiled for Google Chrome
 #   Native Client
